--- conflicted
+++ resolved
@@ -45,7 +45,6 @@
 #if NET_CORE
         [PlatformSpecific(TestPlatforms.Windows)]
 #endif
-<<<<<<< HEAD
 #if NET472 || NETSTANDARD2_0
         class Alice
         {
@@ -279,8 +278,6 @@
 #endif
             TestUtilities.AssertFailIfErrors(context);
         }
-=======
->>>>>>> 80210f8f
 
         [Fact]
         public void AesGcmReferenceTest()
@@ -399,6 +396,19 @@
             // Generate ConcatKDF, then compare
         }
 
+        [Fact]
+        public void ECDH_ESReferenceTest()
+        {
+            // Use the data in: public static class ECDH_ES
+            // To generate all the parts of required for creating the derived key and compare against reference.
+
+            // 1. Create Derived key using Alice's public key and Bob's Private key
+            // 2. Create Derived key using Bob's public key and Alice's Private key
+
+            // Generate Z, then compare
+            // Generate ConcatKDF, then compare
+        }
+
         [Theory, MemberData(nameof(KeyWrapTheoryData))]
         public void KeyWrapReferenceTest(KeyWrapTestParams testParams)
         {
